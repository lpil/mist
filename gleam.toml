name = "mist"
version = "1.0.0-rc2"

licences = ["Apache-2.0"]
description = "a misty Gleam web server"
repository = { type = "github", user = "rawhat", repo = "mist" }
target = "erlang"
<<<<<<< HEAD
gleam = ">= 0.33.0"

[dependencies]
gleam_stdlib = "~> 0.34"
gleam_erlang = "~> 0.24"
gleam_http = "~> 3.5"
gleam_otp = "~> 0.9"
glisten = { path = "../glisten" }
hpack_erl = "~> 0.3"
birl = "~> 1.3"
=======
gleam = ">= 1.0.0"

[dependencies]
gleam_stdlib = "~> 0.35 or ~> 1.0"
gleam_erlang = "~> 0.24"
gleam_http = "~> 3.5"
gleam_otp = "~> 0.9"
glisten = "~> 1.0"
>>>>>>> 843c2319

[dev-dependencies]
gleeunit = "~> 1.0"
gleam_hackney = "~> 1.2"<|MERGE_RESOLUTION|>--- conflicted
+++ resolved
@@ -5,18 +5,6 @@
 description = "a misty Gleam web server"
 repository = { type = "github", user = "rawhat", repo = "mist" }
 target = "erlang"
-<<<<<<< HEAD
-gleam = ">= 0.33.0"
-
-[dependencies]
-gleam_stdlib = "~> 0.34"
-gleam_erlang = "~> 0.24"
-gleam_http = "~> 3.5"
-gleam_otp = "~> 0.9"
-glisten = { path = "../glisten" }
-hpack_erl = "~> 0.3"
-birl = "~> 1.3"
-=======
 gleam = ">= 1.0.0"
 
 [dependencies]
@@ -24,8 +12,9 @@
 gleam_erlang = "~> 0.24"
 gleam_http = "~> 3.5"
 gleam_otp = "~> 0.9"
-glisten = "~> 1.0"
->>>>>>> 843c2319
+glisten = { path = "../glisten" }
+hpack_erl = "~> 0.3"
+birl = "~> 1.3"
 
 [dev-dependencies]
 gleeunit = "~> 1.0"
