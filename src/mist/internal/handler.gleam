import gleam/erlang/process.{type Selector, type Subject}
import gleam/function
import gleam/http/response
import gleam/option.{type Option, Some}
import gleam/otp/actor
import gleam/result
<<<<<<< HEAD
import glisten.{type Loop, Packet, User}
=======
import glisten/internal/handler.{Close, Internal}
import glisten.{type Loop, type Message, type Socket, type SocketReason, Packet}
import glisten/socket.{Badarg}
import glisten/transport.{type Transport}
import mist/internal/encoder
import mist/internal/file
>>>>>>> 843c2319
import mist/internal/http.{
  type Connection, type DecodeError, type Handler, Bytes, Chunked, Connection,
  DiscardPacket, File, Initial, Websocket,
}
import mist/internal/http/handler as http_handler
import mist/internal/http2/handler.{type Message, Send} as http2_handler
import mist/internal/http2
import mist/internal/logger

<<<<<<< HEAD
=======
pub type ResponseData {
  Websocket(Selector(ProcessDown))
  Bytes(BytesBuilder)
  Chunked(Iterator(BytesBuilder))
  File(descriptor: file.FileDescriptor, offset: Int, length: Int)
  ServerSentEvents(Selector(ProcessDown))
}

pub type Handler =
  fn(Request(Connection)) -> response.Response(ResponseData)

>>>>>>> 843c2319
pub type HandlerError {
  InvalidRequest(DecodeError)
  NotFound
}

pub type State {
  Http1(state: http_handler.State, self: Subject(Message))
  Http2(state: http2_handler.State)
}

pub fn new_state(subj: Subject(Message)) -> State {
  Http1(http_handler.initial_state(), subj)
}

pub fn init() -> #(State, Option(Selector(Message))) {
  let subj = process.new_subject()
  let selector =
    process.new_selector()
    |> process.selecting(subj, function.identity)

  #(new_state(subj), Some(selector))
}

import gleam/erlang
import gleam/io

pub fn with_func(handler: Handler) -> Loop(Message, State) {
  fn(msg, state: State, conn: glisten.Connection(Message)) {
    let sender = conn.subject
    let conn =
      Connection(
        body: Initial(<<>>),
        socket: conn.socket,
        transport: conn.transport,
        client_ip: conn.client_ip,
      )

    case msg, state {
      User(Send(..)), Http1(..) -> {
        Error(process.Abnormal(
          "Attempted to send HTTP/2 response without upgrade",
        ))
      }
<<<<<<< HEAD
      User(Send(id, resp)), Http2(state) -> {
        // io.println("hi we gonna send")
        case resp.body {
          Bytes(bytes) -> {
            resp
            |> response.set_body(bytes)
            |> http2.send_bytes_builder(conn, state.send_hpack_context, id)
=======
      msg
      |> http.parse_request(conn)
      |> result.map_error(fn(err) {
        case err {
          DiscardPacket -> Nil
          _ -> {
            logger.error(err)
            let _ = transport.close(conn.transport, conn.socket)
            Nil
>>>>>>> 843c2319
          }
          File(..) -> todo as "Need to implement file support"
          // TODO:  properly error in some fashion for these
          Websocket(_selector) ->
            Error(process.Abnormal("WebSocket unsupported for HTTP/2"))
          Chunked(_iterator) ->
            Error(process.Abnormal("Chunked encoding not supported for HTTP/2"))
        }
        |> result.map(fn(context) {
          // io.println("seems like we successfully sent?")
          Http2(http2_handler.send_hpack_context(state, context))
        })
        |> result.map_error(fn(err) {
          io.println("=== OH NO, ERROR:  " <> erlang.format(err))
          err
        })
      }
      Packet(msg), Http1(state, self) -> {
        let _ = case state.idle_timer {
          Some(t) -> process.cancel_timer(t)
          _ -> process.TimerNotFound
        }
        msg
        |> http.parse_request(conn)
        |> result.map_error(fn(err) {
          case err {
            DiscardPacket -> process.Normal
            _ -> {
              logger.error(err)
              let _ = conn.transport.close(conn.socket)
              process.Abnormal("Received invalid request")
            }
          }
<<<<<<< HEAD
        })
        |> result.then(fn(req) {
          case req {
            http.Http1Request(req) ->
              http_handler.call(req, handler, conn, sender)
              |> result.map(fn(new_state) {
                Http1(state: new_state, self: self)
              })
            http.Upgrade(data) ->
              http2_handler.upgrade(data, conn, self)
              |> result.map(Http2)
=======
          response.Response(body: File(..), ..) as resp ->
            handle_file_body(resp, conn)
            |> result.map(fn(_res) { close_or_set_timer(resp, conn, sender) })
            |> result.replace_error(stop_normal)
            |> result.unwrap_both
          response.Response(body: Websocket(selector), ..)
          | response.Response(body: ServerSentEvents(selector), ..) -> {
            let _resp = process.select_forever(selector)
            actor.Stop(process.Normal)
>>>>>>> 843c2319
          }
        })
      }
      Packet(msg), Http2(state) -> {
        state
        |> http2_handler.append_data(msg)
        |> http2_handler.call(conn, handler)
        |> result.map(Http2)
      }
    }
    |> result.map(actor.continue)
    |> result.map_error(actor.Stop)
    |> result.unwrap_both
  }
<<<<<<< HEAD
}
=======
}

fn log_and_error(
  error: erlang.Crash,
  socket: Socket,
  transport: Transport,
) -> actor.Next(Message(user_message), State) {
  case error {
    Exited(msg) | Thrown(msg) | Errored(msg) -> {
      logger.error(error)
      response.new(500)
      |> response.set_body(
        bytes_builder.from_bit_array(<<"Internal Server Error":utf8>>),
      )
      |> response.prepend_header("content-length", "21")
      |> http.add_default_headers
      |> encoder.to_bytes_builder
      |> transport.send(transport, socket, _)
      let _ = transport.close(transport, socket)
      actor.Stop(process.Abnormal(dynamic.unsafe_coerce(msg)))
    }
  }
}

fn close_or_set_timer(
  resp: response.Response(ResponseData),
  conn: Connection,
  sender: Subject(handler.Message(user_message)),
) -> actor.Next(Message(user_message), State) {
  // If the handler explicitly says to close the connection, we should
  // probably listen to them
  case response.get_header(resp, "connection") {
    Ok("close") -> {
      let _ = transport.close(conn.transport, conn.socket)
      stop_normal
    }
    _ -> {
      // TODO:  this should be a configuration
      let timer = process.send_after(sender, 10_000, Internal(Close))
      actor.continue(State(idle_timer: Some(timer)))
    }
  }
}

fn handle_bytes_builder_body(
  resp: response.Response(ResponseData),
  body: BytesBuilder,
  conn: Connection,
) -> Result(Nil, SocketReason) {
  resp
  |> response.set_body(body)
  |> http.add_default_headers
  |> encoder.to_bytes_builder
  |> transport.send(conn.transport, conn.socket, _)
}

fn int_to_hex(int: Int) -> String {
  integer_to_list(int, 16)
}

fn handle_chunked_body(
  resp: response.Response(ResponseData),
  body: Iterator(BytesBuilder),
  conn: Connection,
) -> Result(Nil, SocketReason) {
  let headers = [#("transfer-encoding", "chunked"), ..resp.headers]
  let initial_payload = encoder.response_builder(resp.status, headers)

  transport.send(conn.transport, conn.socket, initial_payload)
  |> result.then(fn(_ok) {
    body
    |> iterator.append(iterator.from_list([bytes_builder.new()]))
    |> iterator.try_fold(Nil, fn(_prev, chunk) {
      let size = bytes_builder.byte_size(chunk)
      let encoded =
        size
        |> int_to_hex
        |> bytes_builder.from_string
        |> bytes_builder.append_string("\r\n")
        |> bytes_builder.append_builder(chunk)
        |> bytes_builder.append_string("\r\n")

      transport.send(conn.transport, conn.socket, encoded)
    })
  })
  |> result.replace(Nil)
}

fn handle_file_body(
  resp: response.Response(ResponseData),
  conn: Connection,
) -> Result(Nil, SocketReason) {
  let assert File(file_descriptor, offset, length) = resp.body
  resp
  |> response.prepend_header("content-length", int.to_string(length - offset))
  |> response.set_body(bytes_builder.new())
  |> fn(r: response.Response(BytesBuilder)) {
    encoder.response_builder(resp.status, r.headers)
  }
  |> transport.send(conn.transport, conn.socket, _)
  |> result.then(fn(_) {
    file.sendfile(
      conn.transport,
      file_descriptor,
      conn.socket,
      offset,
      length,
      [],
    )
    |> result.map_error(fn(err) { logger.error(#("Failed to send file", err)) })
    |> result.replace_error(Badarg)
  })
  |> result.replace(Nil)
}

/// Creates a standard HTTP handler service to pass to `mist.serve`
@external(erlang, "erlang", "integer_to_list")
fn integer_to_list(int int: Int, base base: Int) -> String
>>>>>>> 843c2319
<|MERGE_RESOLUTION|>--- conflicted
+++ resolved
@@ -4,16 +4,12 @@
 import gleam/option.{type Option, Some}
 import gleam/otp/actor
 import gleam/result
-<<<<<<< HEAD
-import glisten.{type Loop, Packet, User}
-=======
-import glisten/internal/handler.{Close, Internal}
-import glisten.{type Loop, type Message, type Socket, type SocketReason, Packet}
-import glisten/socket.{Badarg}
-import glisten/transport.{type Transport}
+import glisten/handler.{Close, Internal}
+import glisten/socket.{type Socket, type SocketReason, Badarg}
+import glisten/socket/transport.{type Transport}
+import glisten.{type Loop, type Message, Packet}
 import mist/internal/encoder
 import mist/internal/file
->>>>>>> 843c2319
 import mist/internal/http.{
   type Connection, type DecodeError, type Handler, Bytes, Chunked, Connection,
   DiscardPacket, File, Initial, Websocket,
@@ -23,20 +19,6 @@
 import mist/internal/http2
 import mist/internal/logger
 
-<<<<<<< HEAD
-=======
-pub type ResponseData {
-  Websocket(Selector(ProcessDown))
-  Bytes(BytesBuilder)
-  Chunked(Iterator(BytesBuilder))
-  File(descriptor: file.FileDescriptor, offset: Int, length: Int)
-  ServerSentEvents(Selector(ProcessDown))
-}
-
-pub type Handler =
-  fn(Request(Connection)) -> response.Response(ResponseData)
-
->>>>>>> 843c2319
 pub type HandlerError {
   InvalidRequest(DecodeError)
   NotFound
@@ -80,7 +62,6 @@
           "Attempted to send HTTP/2 response without upgrade",
         ))
       }
-<<<<<<< HEAD
       User(Send(id, resp)), Http2(state) -> {
         // io.println("hi we gonna send")
         case resp.body {
@@ -88,17 +69,6 @@
             resp
             |> response.set_body(bytes)
             |> http2.send_bytes_builder(conn, state.send_hpack_context, id)
-=======
-      msg
-      |> http.parse_request(conn)
-      |> result.map_error(fn(err) {
-        case err {
-          DiscardPacket -> Nil
-          _ -> {
-            logger.error(err)
-            let _ = transport.close(conn.transport, conn.socket)
-            Nil
->>>>>>> 843c2319
           }
           File(..) -> todo as "Need to implement file support"
           // TODO:  properly error in some fashion for these
@@ -132,7 +102,6 @@
               process.Abnormal("Received invalid request")
             }
           }
-<<<<<<< HEAD
         })
         |> result.then(fn(req) {
           case req {
@@ -144,17 +113,6 @@
             http.Upgrade(data) ->
               http2_handler.upgrade(data, conn, self)
               |> result.map(Http2)
-=======
-          response.Response(body: File(..), ..) as resp ->
-            handle_file_body(resp, conn)
-            |> result.map(fn(_res) { close_or_set_timer(resp, conn, sender) })
-            |> result.replace_error(stop_normal)
-            |> result.unwrap_both
-          response.Response(body: Websocket(selector), ..)
-          | response.Response(body: ServerSentEvents(selector), ..) -> {
-            let _resp = process.select_forever(selector)
-            actor.Stop(process.Normal)
->>>>>>> 843c2319
           }
         })
       }
@@ -169,125 +127,4 @@
     |> result.map_error(actor.Stop)
     |> result.unwrap_both
   }
-<<<<<<< HEAD
-}
-=======
-}
-
-fn log_and_error(
-  error: erlang.Crash,
-  socket: Socket,
-  transport: Transport,
-) -> actor.Next(Message(user_message), State) {
-  case error {
-    Exited(msg) | Thrown(msg) | Errored(msg) -> {
-      logger.error(error)
-      response.new(500)
-      |> response.set_body(
-        bytes_builder.from_bit_array(<<"Internal Server Error":utf8>>),
-      )
-      |> response.prepend_header("content-length", "21")
-      |> http.add_default_headers
-      |> encoder.to_bytes_builder
-      |> transport.send(transport, socket, _)
-      let _ = transport.close(transport, socket)
-      actor.Stop(process.Abnormal(dynamic.unsafe_coerce(msg)))
-    }
-  }
-}
-
-fn close_or_set_timer(
-  resp: response.Response(ResponseData),
-  conn: Connection,
-  sender: Subject(handler.Message(user_message)),
-) -> actor.Next(Message(user_message), State) {
-  // If the handler explicitly says to close the connection, we should
-  // probably listen to them
-  case response.get_header(resp, "connection") {
-    Ok("close") -> {
-      let _ = transport.close(conn.transport, conn.socket)
-      stop_normal
-    }
-    _ -> {
-      // TODO:  this should be a configuration
-      let timer = process.send_after(sender, 10_000, Internal(Close))
-      actor.continue(State(idle_timer: Some(timer)))
-    }
-  }
-}
-
-fn handle_bytes_builder_body(
-  resp: response.Response(ResponseData),
-  body: BytesBuilder,
-  conn: Connection,
-) -> Result(Nil, SocketReason) {
-  resp
-  |> response.set_body(body)
-  |> http.add_default_headers
-  |> encoder.to_bytes_builder
-  |> transport.send(conn.transport, conn.socket, _)
-}
-
-fn int_to_hex(int: Int) -> String {
-  integer_to_list(int, 16)
-}
-
-fn handle_chunked_body(
-  resp: response.Response(ResponseData),
-  body: Iterator(BytesBuilder),
-  conn: Connection,
-) -> Result(Nil, SocketReason) {
-  let headers = [#("transfer-encoding", "chunked"), ..resp.headers]
-  let initial_payload = encoder.response_builder(resp.status, headers)
-
-  transport.send(conn.transport, conn.socket, initial_payload)
-  |> result.then(fn(_ok) {
-    body
-    |> iterator.append(iterator.from_list([bytes_builder.new()]))
-    |> iterator.try_fold(Nil, fn(_prev, chunk) {
-      let size = bytes_builder.byte_size(chunk)
-      let encoded =
-        size
-        |> int_to_hex
-        |> bytes_builder.from_string
-        |> bytes_builder.append_string("\r\n")
-        |> bytes_builder.append_builder(chunk)
-        |> bytes_builder.append_string("\r\n")
-
-      transport.send(conn.transport, conn.socket, encoded)
-    })
-  })
-  |> result.replace(Nil)
-}
-
-fn handle_file_body(
-  resp: response.Response(ResponseData),
-  conn: Connection,
-) -> Result(Nil, SocketReason) {
-  let assert File(file_descriptor, offset, length) = resp.body
-  resp
-  |> response.prepend_header("content-length", int.to_string(length - offset))
-  |> response.set_body(bytes_builder.new())
-  |> fn(r: response.Response(BytesBuilder)) {
-    encoder.response_builder(resp.status, r.headers)
-  }
-  |> transport.send(conn.transport, conn.socket, _)
-  |> result.then(fn(_) {
-    file.sendfile(
-      conn.transport,
-      file_descriptor,
-      conn.socket,
-      offset,
-      length,
-      [],
-    )
-    |> result.map_error(fn(err) { logger.error(#("Failed to send file", err)) })
-    |> result.replace_error(Badarg)
-  })
-  |> result.replace(Nil)
-}
-
-/// Creates a standard HTTP handler service to pass to `mist.serve`
-@external(erlang, "erlang", "integer_to_list")
-fn integer_to_list(int int: Int, base base: Int) -> String
->>>>>>> 843c2319
+}